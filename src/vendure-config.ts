--- conflicted
+++ resolved
@@ -29,17 +29,30 @@
             origin: [
                 'https://localhost:3001', // Local development
                 'https://platform.boardrush.com', // Production frontend URL
-                'https://staging-backend.boardrush.com' // Staging backend URL
+                'https://staging-backend.boardrush.com', // Staging backend URL
             ],
             methods: ['GET', 'POST', 'PUT', 'DELETE', 'OPTIONS'],
+            allowedHeaders: [
+                'Content-Type',
+                'Authorization',
+                'X-Requested-With',
+                'Accept',
+                'Origin',
+                'Access-Control-Request-Method',
+                'Access-Control-Request-Headers',
+                'vendure-token'
+            ],
+            exposedHeaders: [
+                'Content-Length',
+                'ETag',
+                'X-Powered-By',
+                'Authorization',
+                'Access-Control-Allow-Origin',
+                'Access-Control-Allow-Credentials'
+            ],
             credentials: true,
+            optionsSuccessStatus: 200,
             maxAge: 86400,
-<<<<<<< HEAD
-            preflightContinue: true,
-=======
-            preflightContinue: false,
->>>>>>> 680131f1
-            optionsSuccessStatus: 200
         },
     },
     authOptions: {
